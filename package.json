--- conflicted
+++ resolved
@@ -29,12 +29,8 @@
   },
   "homepage": "https://github.com/daniel-hauser/moneyman#readme",
   "dependencies": {
-<<<<<<< HEAD
     "@actual-app/api": "^25.5.0",
-    "@mswjs/interceptors": "^0.38.0",
-=======
     "@mswjs/interceptors": "^0.38.6",
->>>>>>> 121e4705
     "async": "^3.2.6",
     "azure-kusto-data": "^7.0.0",
     "azure-kusto-ingest": "^7.0.0",

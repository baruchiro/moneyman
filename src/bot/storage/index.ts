--- conflicted
+++ resolved
@@ -16,16 +16,8 @@
 import { GoogleSheetsStorage } from "./sheets.js";
 import { transactionHash, transactionUniqueId } from "./utils.js";
 import { WebPostStorage } from "./web-post.js";
-<<<<<<< HEAD
+import { TelegramStorage } from "./telegram.js";
 import { YNABStorage } from "./ynab.js";
-=======
-import { TelegramStorage } from "./telegram.js";
-import { saving } from "../messages.js";
-import { createLogger } from "../../utils/logger.js";
-import { statsString } from "../saveStats.js";
-import { parallel } from "async";
-import { Timer } from "../../utils/Timer.js";
->>>>>>> 121e4705
 
 const baseLogger = createLogger("storage");
 
@@ -36,11 +28,8 @@
   new YNABStorage(),
   new BuxferStorage(),
   new WebPostStorage(),
-<<<<<<< HEAD
+  new TelegramStorage(),
   new ActualBudgetStorage(),
-=======
-  new TelegramStorage(),
->>>>>>> 121e4705
 ].filter((s) => s.canSave());
 
 export async function saveResults(results: Array<AccountScrapeResult>) {
